import os
import re
import sys
import click
import requests
import subprocess
import configparser
from pathlib import Path
from tqdm import tqdm
from rauth import OAuth1Session, OAuth1Service
from mlstdb.core.config import get_config_dir, BASE_API, DB_MAPPING
from mlstdb.core.auth import remove_db_credentials, register_tokens
from mlstdb.utils import error, success, info
from mlstdb.__about__ import __version__
<<<<<<< HEAD

def get_db_type_from_url(url: str) -> str:
    """Determine database type from URL."""
    if 'pasteur.fr' in url:
        return 'pasteur'
    elif 'pubmlst.org' in url:
        return 'pubmlst'
    else:
        raise ValueError(f"Unable to determine database type from URL: {url}")
=======
>>>>>>> 931f5d67

def fetch_json(url, client_key, client_secret, session_token, session_secret, verbose=False):
    """Fetch JSON from URL with OAuth authentication and session token refresh."""
    if verbose:
        print(f"Fetching JSON from {url}")
    
    # Initialize session with current token
    session = OAuth1Session(
        consumer_key=client_key,
        consumer_secret=client_secret,
        access_token=session_token,
        access_token_secret=session_secret,
    )
    session.headers.update({"User-Agent": f"mlstdb/{__version__}"})

    try:
        response = session.get(url)
        if verbose:
            print(f"Response code: {response.status_code}, URL: {url}")
        
        if response.status_code == 404:
            print(f"Resource not found at URL: {url}")
            return None
        
        # Handle 401 Unauthorised error - try once to refresh token
        if response.status_code == 401:
            info("Invalid session token. Requesting new one...")
            
            # Determine which database we're working with
            db = get_db_type_from_url(url)
            
            # Get new session token using existing credentials
            config = configparser.ConfigParser(interpolation=None)
            access_tokens_file = get_config_dir() / "access_tokens"
            
            # Read access tokens
            config.read(access_tokens_file)
            access_token = config[db]["token"]
            access_secret = config[db]["secret"]
            
            # Initialize OAuth service
            service = OAuth1Service(
                name="MLSTdb downloader",
                consumer_key=client_key,
                consumer_secret=client_secret,
                request_token_url=f"{BASE_API[db]}/db/{DB_MAPPING[db]}/oauth/get_request_token",
                access_token_url=f"{BASE_API[db]}/db/{DB_MAPPING[db]}/oauth/get_access_token",
                base_url=BASE_API[db],
            )
            
            # Get new session token
            url_session = f"{BASE_API[db]}/db/{DB_MAPPING[db]}/oauth/get_session_token"
            session_request = OAuth1Session(
                client_key,
                client_secret,
                access_token=access_token,
                access_token_secret=access_secret,
            )
            session_request.headers.update({"User-Agent": f"mlstdb/{__version__}"})
            
            r = session_request.get(url_session)
            if r.status_code == 200:
                new_token = r.json()["oauth_token"]
                new_secret = r.json()["oauth_token_secret"]
                
                # Save new session token
                config = configparser.ConfigParser(interpolation=None)
                session_tokens_file = get_config_dir() / "session_tokens"
                if session_tokens_file.exists():
                    config.read(session_tokens_file)
                config[db] = {"token": new_token, "secret": new_secret}
                with open(session_tokens_file, "w") as configfile:
                    config.write(configfile)
                
                if verbose:
                    success("New session token obtained and saved")
                
                info("\nSession token has been refreshed. Please run the command again.")
                sys.exit(0)  # Exit cleanly after token refresh
            else:
                # If we can't get a new session token, raise the original 401 error
                response.raise_for_status()
        
        response.raise_for_status()
        return response.json()
        
    except requests.exceptions.HTTPError as e:
        if e.response.status_code in [401, 403]:  # Only handle other 401/403 cases
            config_dir = get_config_dir()
            
            error(f"\nAuthentication Failed! (Status code: {e.response.status_code})")
            if e.response.status_code == 401:
                info("This usually means your tokens have expired. Please check your credentials.")
            else:
                info("This usually means you lack permissions for this resource. Please check your credentials.")
                
            # Show credential locations
            info("\nYour credentials are stored in:")
            for cred_file in ["client_credentials", "session_tokens", "access_tokens"]:
                info(f"- {config_dir}/{cred_file}")

            # Inform user about next steps
            info("\nTo fix authentication issues:")
            info("1. You need to manually delete your credentials from the files above")
            info("2. Run the script again to generate new credentials")
            
            # Offer to delete credentials
            if click.confirm("\nWould you like to delete credentials for this database?", default=False):
                try:
                    # Use the db parameter from the main function
                    db = get_db_type_from_url(url)
                    remove_db_credentials(config_dir, db)
                    info("\nCredentials deleted successfully.")
                    info("Please run the command again to generate new credentials.")
                    sys.exit(1)
                except Exception as del_error:
                    error(f"Failed to delete credentials: {del_error}")
                    sys.exit(1)
            
            error("Exiting. Please fix credentials and try again")
            sys.exit(1)

        raise


def get_mlst_files(url: str, directory: str, client_key: str, client_secret: str, 
                   session_token: str, session_secret: str, scheme_name: str, 
                   verbose: bool = False) -> None:
    """Download MLST data and save them in the given directory."""
    session = OAuth1Session(
        consumer_key=client_key,
        consumer_secret=client_secret,
        access_token=session_token,
        access_token_secret=session_secret,
    )
    
    session.headers.update({"User-Agent": f"mlstdb/{__version__}"})

    if verbose:
        info(f"Fetching MLST scheme from {url}...")

    try:
        response = session.get(url)    
        response.raise_for_status()
        mlst_scheme = response.json()
        
        if verbose:
            info(f"Retrieved MLST scheme: {mlst_scheme}")

        # Modified version handling for null values
        db_version = mlst_scheme.get('last_added', 'Not found')
        if db_version is None:
            db_version = 'No version information available'
        info(f"Database version: {db_version}")

        # Save database version to a file
        db_version_path = os.path.join(directory, 'database_version.txt')
        with open(db_version_path, 'w') as version_file:
            version_file.write(db_version)

        # Download loci with progress bar
        for loci in tqdm(mlst_scheme['loci'], desc="Downloading loci", unit="locus"):
            name = loci.split('/')[-1]
            loci_fasta = session.get(loci + '/alleles_fasta')
            loci_fasta.raise_for_status()
            loci_file_name = os.path.join(directory, name + '.tfa')
            with open(loci_file_name, 'wb') as f:
                f.write(loci_fasta.content)

        # Download profiles CSV
        profiles_url = url + '/profiles_csv'
        profiles = session.get(profiles_url)
        profiles.raise_for_status()
        profiles_file_path = os.path.join(directory, f"{scheme_name}.txt")
        with open(profiles_file_path, 'w') as f:
            f.write(profiles.text)
            
        # Handle expired token (401)
        if response.status_code == 401:
            if verbose:
                info("Session token expired, attempting to refresh...")
            # Get database type from URL    
            db = 'pubmlst' if 'pubmlst.org' in url else 'pasteur'
            
            # Register new tokens
            new_token, new_secret = register_tokens(db)
            
            # Retry with new token
            session = OAuth1Session(
                consumer_key=client_key,
                consumer_secret=client_secret,
                access_token=new_token,
                access_token_secret=new_secret,
            )
            session.headers.update({"User-Agent": f"mlstdb/{__version__}"})
            response = session.get(url)
                
    except requests.exceptions.HTTPError as e:
        if e.response.status_code == 403:
            error("\nAuthentication failed - permission denied!")
            info("\nTo fix permission issues:")
            info("Run 'mlstdb fetch' to refresh your credentials for the database you are trying to access.")
            info("Then try running this script again.")
            sys.exit(1)
        elif e.response.status_code == 404:
            error(f"Resource not found at URL: {url}")
        raise

def fetch_resources(base_uri, client_key, client_secret, session_token, session_secret, verbose=False):
    if verbose:
        print(f"Fetching resources from {base_uri}")
    return fetch_json(base_uri, client_key, client_secret, session_token, session_secret, verbose)

def clear_file(file_path):
    """Clear the contents of a file or create it if it doesn't exist."""
    with open(file_path, 'w') as f:
        # Add headers only for mlst_schemes files
        if file_path.startswith('mlst_schemes_'):
            f.write("database\tspecies\tscheme_description\tURI\n")

def load_processed_databases(file_path):
    if not os.path.exists(file_path):
        return set()
    with open(file_path, 'r') as f:
        return set(line.strip() for line in f)

def save_processed_database(file_path, db_description):
    with open(file_path, 'a') as f:
        f.write(f"{db_description}\n")


def sanitise_species(species_column: str) -> str:
    """Clean up species names."""
    return species_column.replace("sequence/profile definitions", "").strip()

def extract_scheme_from_url(url: str) -> str:
    """Extract scheme name from URL pattern."""
    # Handle Pasteur URLs
    if 'pasteur.fr' in url:
        match = re.search(r'pubmlst_([^_]+)_seqdef/schemes/(\d+)', url)
        if match:
            scheme = match.group(1)
            scheme_id = match.group(2)
            return f"{scheme}_{scheme_id}" if scheme_id != "1" else scheme
    
    # Handle PubMLST URLs
    else:
        match = re.search(r'pubmlst_([^_]+)_seqdef/schemes/(\d+)', url)
        if match:
            scheme = match.group(1)
            scheme_id = match.group(2)
            return f"{scheme}_{scheme_id}" if scheme_id != "1" else scheme
    
    return "missing"

def load_scheme_uris(file_path: str) -> dict:
    """Load scheme URIs from tab-delimited file."""
    schemes = {}
    with open(file_path, 'r') as f:
        next(f)  # Skip header
        for line in f:
            scheme, uri = line.strip().split('\t')
            schemes[uri] = scheme
    return schemes

def sanitise_output(output_file: str, scheme_uris_file: str, filter_pattern: str, verbose: bool) -> None:
    """Sanitise the output file using the scheme URIs mapping."""
    if not Path(output_file).exists():
        error(f"Output file not found: {output_file}")
        return

    scheme_uris = load_scheme_uris(scheme_uris_file)
    sanitised_data = []
    existing_schemes = set()

    info(f"Sanitising schemes of the output file: {output_file}")
    
    # Read and process the file
    with open(output_file, 'r') as infile:
        header = next(infile)  # Skip header
        for line in infile:
            columns = line.strip().split('\t')
            if len(columns) != 4:  # Now expecting 4 columns
                error(f"Skipping malformed line: {line}")
                continue

            database = columns[0]  # database type (pubmlst/pasteur)
            species = sanitise_species(columns[1])
            scheme_desc = columns[2]
            uri = columns[3]

            if filter_pattern and not (
                re.search(filter_pattern, species, re.IGNORECASE) or
                re.search(filter_pattern, uri, re.IGNORECASE)
            ):
                if verbose:
                    info(f"Skipping entry due to filter mismatch: {line.strip()}")
                continue

            # First try to get scheme from mapping file
            scheme = scheme_uris.get(uri)
            existing_schemes.add(scheme if scheme else "missing")
            sanitised_data.append((database, species, scheme_desc, scheme, uri))

    # Handle missing schemes
    if any(entry[3] is None for entry in sanitised_data):
        error("\nThe following URIs have missing schemes:")
        for entry in sanitised_data:
            if entry[3] is None:
                click.echo(entry[4])
        
        user_choice = click.prompt(
            "\nDo you want to set missing schemes as 'missing' or auto-generate them?",
            type=click.Choice(['missing', 'auto'], case_sensitive=False)
        )

        if user_choice == "auto":
            for idx, (database, species, scheme_desc, scheme, uri) in enumerate(sanitised_data):
                if scheme is None:
                    auto_scheme = extract_scheme_from_url(uri)
                    if verbose:
                        info(f"Auto-generated scheme: {auto_scheme} for URI: {uri}")
                    sanitised_data[idx] = (database, species, scheme_desc, auto_scheme, uri)
        else:  # missing
            sanitised_data = [
                (database, species, scheme_desc, scheme if scheme else "missing", uri)
                for database, species, scheme_desc, scheme, uri in sanitised_data
            ]

    # Write sanitised output back to the same file
    with open(output_file, 'w') as outfile:
        outfile.write("database\tspecies\tscheme_description\tscheme\tURI\n")
        for entry in sanitised_data:
            outfile.write('\t'.join(str(x) for x in entry) + '\n')
    
    success(f"Scheme sanitisation complete! Results updated in {output_file}")


def get_matching_schemes(db, match, exclude, client_key, client_secret, 
                        session_token, session_secret, output_file, processed_file, verbose=False):
    """Get matching schemes from the database."""
    # Check if this is a sequence definition database
    is_seqdef = ('seqdef' in db['name'].lower() or 
                 'definitions' in db.get('description', '').lower())
    
    if is_seqdef:
        try:
            db_attributes = fetch_json(db['href'], client_key, client_secret, 
                                     session_token, session_secret, verbose=verbose)
        except requests.exceptions.HTTPError as e:
            if e.response.status_code == 401:
                print(f"The token does not allow access to the `{db['description']}` database. "
                      f"So, the `{db['description']}` database will be skipped.\n"
                      "To download the data, please ensure your account has access to this database.")
                save_processed_database(processed_file, db['description'])
                return
            elif e.response.status_code == 404:
                print(f"The resource `{db['href']}` for the `{db['description']}` database was not found (404). "
                      "Skipping this database.")
                save_processed_database(processed_file, db['description'])
                return
            else:
                raise
        
        if not db_attributes or 'schemes' not in db_attributes:
            save_processed_database(processed_file, db['description'])
            return
        
        schemes = fetch_json(db_attributes['schemes'], client_key, client_secret, 
                           session_token, session_secret, verbose=verbose)
             
        if schemes and 'schemes' in schemes:
            matching_schemes = []
            
            # Determine database type from URL instead of filename
            db_type = "pasteur" if "pasteur.fr" in db['href'] else "pubmlst"

            for scheme in schemes['schemes']:
                if match and not re.search(match, scheme['description'], flags=0):
                    continue
                if exclude and re.search(exclude, scheme['description'], flags=0):
                    continue
                # Add database type as first column
                matching_schemes.append(f"{db_type}\t{db['description']}\t{scheme['description']}\t{scheme['scheme']}\n")
            
            if matching_schemes:  # Only write to file if we found matching schemes
                with open(output_file, 'a') as f:
                    f.writelines(matching_schemes)
        
        save_processed_database(processed_file, db['description'])

def create_blast_db(input_dir: str, blast_directory: str, verbose: bool = False) -> None:
    """Create BLAST database from MLST schemes."""
    input_path = Path(input_dir)
    if not input_path.is_dir():
        error(f"Input directory {input_dir} does not exist.")
        return

    # Set default output directory relative to input
    blast_path = Path(blast_directory) if blast_directory else input_path.parent / "blast"
    blast_path.mkdir(parents=True, exist_ok=True)

    blast_file = blast_path / "mlst.fa"
    if blast_file.exists():
        blast_file.unlink()

    info(f"Creating BLAST database from {input_dir}")
    info(f"Output directory: {blast_path}")

    # Get all scheme directories
    scheme_dirs = [d for d in input_path.iterdir() if d.is_dir()]
    total_schemes = len(scheme_dirs)

    if total_schemes == 0:
        error("No scheme directories found.")
        return

    with open(blast_file, 'w') as outfile:
        for scheme_dir in tqdm(scheme_dirs, desc="Processing schemes", unit="scheme"):
            scheme_name = scheme_dir.name
            if verbose:
                info(f"\nProcessing scheme: {scheme_name}")

            # Find all sequence files
            sequence_files = []
            for ext in ['.tfa', '.fasta', '.fa', '.fas']:
                sequence_files.extend(scheme_dir.glob(f"*{ext}"))

            if not sequence_files:
                if verbose:
                    info(f"No sequence files found in {scheme_dir}")
                continue

            # Process each sequence file
            for seq_file in sequence_files:
                with open(seq_file) as f:
                    for line in f:
                        if line.startswith('>'):
                            # Modify header to include scheme name
                            outfile.write(f">{scheme_name}.{line[1:]}")
                        else:
                            outfile.write(line)

    if blast_file.stat().st_size == 0:
        error("No sequences found to create BLAST database.")
        return

    # Create BLAST database
    info("\nCreating BLAST database...")
    try:
        subprocess.run([
            'makeblastdb',
            '-hash_index',
            '-in', str(blast_file),
            '-dbtype', 'nucl',
            '-title', 'MLST',
            '-parse_seqids'
        ], check=True, capture_output=True, text=True)
        success(f"BLAST database created successfully: {blast_file}")
    except subprocess.CalledProcessError as e:
        error(f"Failed to create BLAST database: {e.stderr}")
    except FileNotFoundError:
        error("makeblastdb command not found. Please ensure BLAST+ is installed.")<|MERGE_RESOLUTION|>--- conflicted
+++ resolved
@@ -12,7 +12,6 @@
 from mlstdb.core.auth import remove_db_credentials, register_tokens
 from mlstdb.utils import error, success, info
 from mlstdb.__about__ import __version__
-<<<<<<< HEAD
 
 def get_db_type_from_url(url: str) -> str:
     """Determine database type from URL."""
@@ -22,8 +21,6 @@
         return 'pubmlst'
     else:
         raise ValueError(f"Unable to determine database type from URL: {url}")
-=======
->>>>>>> 931f5d67
 
 def fetch_json(url, client_key, client_secret, session_token, session_secret, verbose=False):
     """Fetch JSON from URL with OAuth authentication and session token refresh."""
